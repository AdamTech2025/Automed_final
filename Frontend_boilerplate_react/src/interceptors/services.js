--- conflicted
+++ resolved
@@ -77,10 +77,6 @@
       scenario,
       record_id: recordId
     });
-<<<<<<< HEAD
-    // Return only the data part of the response
-=======
->>>>>>> 5adece7b
     return response.data;
   } catch (error) {
     throw error.response?.data || { message: 'Failed to add custom code' };
